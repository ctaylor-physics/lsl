name: "Build and Test"
on: [push, pull_request, release]
jobs:
  pre_build:
    runs-on: ubuntu-latest
    outputs:
      should_skip: ${{ steps.skip_check.outputs.should_skip }}
    steps:
      - id: skip_check
        uses: fkirc/skip-duplicate-actions@v5
        with:
          concurrent_skipping: 'never'
          skip_after_successful_duplicate: 'true'
          do_not_skip: '["pull_request", "release", "workflow_dispatch", "schedule"]'
  build:
    needs: pre_build
    if: ${{ needs.pre_build.outputs.should_skip != 'true' }}
    runs-on: ${{ matrix.os }}
    strategy:
      matrix:
        os: [ubuntu-latest, macos-latest]
        python-version: ['3.8', '3.10', '3.12']
      fail-fast: false
    steps:
      - name: "Software Install - Ubuntu"
        if: ${{ matrix.os == 'ubuntu-latest' }}
        run: |
          sudo apt-get install -y \
            build-essential \
            ca-certificates \
            coreutils \
            curl \
            git \
            gpg \
            gpgv \
            gzip \
            libboost-python-dev \
            libcfitsio-dev \
            libfftw3-dev \
            libgdbm-dev \
            libgsl-dev \
            pkg-config \
            software-properties-common
          sudo add-apt-repository -y ppa:kernsuite/kern-9
          sudo apt-get -q update
          sudo apt-get -y install casacore-dev wcslib-dev
      - name: "Software Install - MacOS"
        if: ${{ matrix.os == 'macos-latest' }}
        run: |
          brew install \
            gdbm \
            fftw \
            gsl \
            pkg-config
      - uses: actions/setup-python@v5
        with:
          python-version: ${{ matrix.python-version }}
      - uses: actions/checkout@v4
      - name: "Software Install - Python" 
        run: |
          python -m pip install \
            setuptools \
            "numpy<2" \
            matplotlib \
            scipy \
            ephem \
            jupyterlab \
            jupyter_client \
            nbformat \
            nbconvert \
            coverage
<<<<<<< HEAD
      - if: ${{ matrix.os == 'ubuntu-latest' }}
=======
      - if: ${{ (matrix.os == 'ubuntu-latest' || matrix.os == 'ubuntu-20.04') && matrix.python-version != '3.12' }}
>>>>>>> 046e8bec
        run: python -m pip install python-casacore
      - name: "Build and Install"
        run: python -m pip install .
      - name: Test
        env:
          PYDEVD_DISABLE_FILE_VALIDATION: 1
        run: |
          cd tests
          coverage run --source=lsl -m unittest discover
          coverage xml
      - name: "Upload Coverage"
        if: ${{ matrix.python-version == '3.8' }}
        uses: codecov/codecov-action@v4
        with:
          directory: ./tests/
          fail_ci_if_error: false
          token: ${{ secrets.CODECOV_TOKEN }}
          verbose: true
      - name: Build Package
        if: ${{ matrix.os == 'ubuntu-20.04' && matrix.python-version == '3.8' && github.event_name == 'push' && startsWith(github.ref, 'refs/tags') }}
        run: |
          python setup.py sdist
      - name: Publish Package
        if: ${{ matrix.os == 'ubuntu-20.04' && matrix.python-version == '3.8' && github.event_name == 'push' && startsWith(github.ref, 'refs/tags') }}
        uses: pypa/gh-action-pypi-publish@release/v1
        with:
          user: __token__
          password: ${{ secrets.PYPI_TOKEN }}<|MERGE_RESOLUTION|>--- conflicted
+++ resolved
@@ -69,11 +69,7 @@
             nbformat \
             nbconvert \
             coverage
-<<<<<<< HEAD
-      - if: ${{ matrix.os == 'ubuntu-latest' }}
-=======
-      - if: ${{ (matrix.os == 'ubuntu-latest' || matrix.os == 'ubuntu-20.04') && matrix.python-version != '3.12' }}
->>>>>>> 046e8bec
+      - if: ${{ matrix.os == 'ubuntu-latest' && matrix.python-version != '3.12' }}
         run: python -m pip install python-casacore
       - name: "Build and Install"
         run: python -m pip install .
