--- conflicted
+++ resolved
@@ -53,18 +53,9 @@
 
 
 __version__ = '0.2'
-<<<<<<< HEAD
-__all__ = ['FrameHeader', 'FramePayload', 'Frame', 'read_frame', 'FRAME_CHANNEL_COUNT',
-           'get_frame_size', 'get_frames_per_obs', 'get_first_frame_count',
-           'get_channel_count', 'get_first_channel']
-=======
 __all__ = ['FrameHeader', 'FramePayload', 'Frame', 'read_frame', 'read_frame_ci8',
-           'FRAME_SIZE', 'FRAME_CHANNEL_COUNT', 'get_frames_per_obs',
+           'FRAME_CHANNEL_COUNT', 'get_frame_size', 'get_frames_per_obs',
            'get_first_frame_count', 'get_channel_count', 'get_first_channel']
-
-#: TBF packet size (header + payload)
-FRAME_SIZE = 6168
->>>>>>> 0fd5688a
 
 #: Number of frequency channels in a TBF packet
 FRAME_CHANNEL_COUNT = 12
@@ -204,7 +195,33 @@
     return newFrame
 
 
-<<<<<<< HEAD
+def read_frame_ci8(filehandle, verbose=False):
+    """
+    Function to read in a single TBF frame (header+data) and store the 
+    contents as a Frame object.
+    
+    .. note::
+        This function differs from `read_frame` in that it returns a
+        `lsl.reader.tbf.FramePayload` that contains a 4-D numpy.int8 array
+        (channels by stands by polarizations by by real/complex) rather than a
+        3-D numpy.complex64 array.
+    
+    .. versionadded:: 2.1.3
+    """
+    
+    # New Go Fast! (TM) method
+    try:
+        newFrame = read_tbf_ci8(filehandle, Frame())
+        newFrame.payload._data = newFrame.payload.data.view(CI8)
+    except gSyncError:
+        mark = filehandle.tell() - FRAME_SIZE
+        raise SyncError(location=mark)
+    except gEOFError:
+        raise EOFError
+        
+    return newFrame
+
+
 def get_frame_size(filehandle):
     """
     Find out what the frame size in a file is at the current file location.
@@ -224,33 +241,6 @@
                 filehandle.seek(1, 1)
                 
     return nPos - cPos
-=======
-def read_frame_ci8(filehandle, verbose=False):
-    """
-    Function to read in a single TBF frame (header+data) and store the 
-    contents as a Frame object.
-    
-    .. note::
-        This function differs from `read_frame` in that it returns a
-        `lsl.reader.tbf.FramePayload` that contains a 4-D numpy.int8 array
-        (channels by stands by polarizations by by real/complex) rather than a
-        3-D numpy.complex64 array.
-    
-    .. versionadded:: 2.1.3
-    """
-    
-    # New Go Fast! (TM) method
-    try:
-        newFrame = read_tbf_ci8(filehandle, Frame())
-        newFrame.payload._data = newFrame.payload.data.view(CI8)
-    except gSyncError:
-        mark = filehandle.tell() - FRAME_SIZE
-        raise SyncError(location=mark)
-    except gEOFError:
-        raise EOFError
-        
-    return newFrame
->>>>>>> 0fd5688a
 
 
 def get_frames_per_obs(filehandle):
