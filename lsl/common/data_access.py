
import os
import sys
import time
import shutil
import socket
import calendar
import warnings
import contextlib
from datetime import datetime
<<<<<<< HEAD
from urllib.request import urlopen
=======
try:
    from urllib2 import urlopen
except ImportError:
    from urllib.request import urlopen
from urllib.error import HTTPError
>>>>>>> 38d81347

from lsl.common.paths import DATA as DATA_PATH
from lsl.common.progress import DownloadBar
from lsl.misc.file_cache import FileCache, MemoryCache
from lsl.common.color import colorfy

from lsl.config import LSL_CONFIG
DOWN_CONFIG = LSL_CONFIG.view('download')

__version__ = '0.1'
__all__ = ['DataAccess']


class _DataAccess(object):
    """
    Class to streamline LSL data access whether on disk as part of the LSL
    install or remotely hosted.
    """
    
    # Base URL for remote data downloads
    _BASE_URL = 'https://fornax.phys.unm.edu/lwa/data/lsl'
    
    # Backup URL for remote data downloads
    _BACKUP_URL = 'https://leo.phys.unm.edu/data/lsl'
    
    def __init__(self):
        # Create the cache directory
        try:
            self._data_cache = FileCache(os.path.join(os.path.expanduser('~'), '.lsl', 'data_cache'), max_size=0)
        except OSError:
            self._data_cache = MemoryCache(max_size=0)
            warnings.warn(colorfy("{{%yellow Cannot create or write to on-disk data cache, using in-memory data cache}}"), RuntimeWarning)
            
    def _local_copy_mtime(self, relative_url):
        local_path = os.path.join(DATA_PATH, relative_url)
        
        mtime = 0
        if os.path.exists(local_path):
            mtime = os.path.getmtime(local_path)
            
        return mtime
        
    def _local_copy_worker(self, relative_url, filename):
        """
        Look for a local copy of the file in lsl.common.paths.DATA and save it to a
        file.
        """
        
        metaname = filename+'_meta'
        
        local_path = os.path.join(DATA_PATH, relative_url)
        
        received = 0
        if os.path.exists(local_path):
            with open(local_path, 'rb') as uh:
                with self._data_cache.open(filename, 'wb') as fh:
                    while True:
                        data = uh.read(DOWN_CONFIG.get('block_size'))
                        if len(data) == 0:
                            break
                        received += len(data)
                        
                        fh.write(data)
                        
            with self._data_cache.open(metaname, 'w') as fh:
                fh.write(f"created: {time.time():.0f}\n")
                fh.write(f"source: {local_path}\n")
                fh.write(f"source size: {os.path.getsize(local_path)} B\n")
                fh.write(f"source last modified: {os.path.getmtime(local_path):.0f}\n")
                
        # Did we get anything or, at least, enough of something like it looks like 
        # a real file?
        if received < 3:
            ## Fail
            self._data_cache.remove(filename)
            self._data_cache.remove(metaname)
            return False
            
        return True
        
    def _download_mtime(self, relative_url, use_backup=False):
        url = self._BASE_URL+'/'+relative_url
        if use_backup:
            url = self._BACKUP_URL+'/'+relative_url
            
        mtime = 0
        try:
<<<<<<< HEAD
            with urlopen(url, timeout=DOWN_CONFIG.get('timeout')):
                mtime = uh.headers['Last-Modified']    
                
=======
            with urlopen(url, timeout=DOWN_CONFIG.get('timeout')) as uh:
                try:
                    mtime = uh.headers['Last-Modified']
                except AttributeError:
                    pass
                try:
                    meta = uh.info()
                    mtime = meta.getheaders("Last-Modified")[0]
                except AttributeError:
                    pass
                    
>>>>>>> 38d81347
                mtime = datetime.strptime(mtime, "%a, %d %b %Y %H:%M:%S GMT")
                mtime = calendar.timegm(mtime.timetuple())
        except IOError as e:
            warnings.warn(colorfy("{{%%yellow Error finding modification time of file from %s: %s}}" % (url, str(e))), RuntimeWarning)
        except socket.timeout:
            pass
        except HTTPError:
            pass
            
        return mtime
        
    def _download_worker(self, relative_url, filename, use_backup=False):
        """
        Download the URL and save it to a file.
        """
        
        is_interactive = sys.__stdin__.isatty()
        
        metaname = filename+'_meta'
        
        # Attempt to download the data
        url = self._BASE_URL+'/'+relative_url
        if use_backup:
            url = self._BACKUP_URL+'/'+relative_url
        print(f"Downloading {url}")
        try:
            mtime = 0.0
            remote_size = 1
            uh = urlopen(url, timeout=DOWN_CONFIG.get('timeout'))
            remote_size = int(uh.headers["Content-Length"])
            mtime = uh.headers['Last-Modified']
            
            mtime = datetime.strptime(mtime, "%a, %d %b %Y %H:%M:%S GMT")
            mtime = calendar.timegm(mtime.timetuple())
            
            pbar = DownloadBar(max=remote_size)
            received = 0
            with self._data_cache.open(filename, 'wb') as fh:
                while True:
                    data = uh.read(DOWN_CONFIG.get('block_size'))
                    if len(data) == 0:
                        break
                    received += len(data)
                    pbar.inc(len(data))
                    
                    fh.write(data)
                    
                if is_interactive:
                    sys.stdout.write(pbar.show()+'\r')
                    sys.stdout.flush()
            uh.close()
            if is_interactive:
                sys.stdout.write(pbar.show()+'\n')
                sys.stdout.flush()
        except IOError as e:
            warnings.warn(colorfy("{{%%yellow Error downloading file from %s: %s}}" % (url, str(e))), RuntimeWarning)
            received = 0
        except socket.timeout:
            received = 0
            
        with self._data_cache.open(metaname, 'w') as fh:
            fh.write(f"created: {time.time():.0f}\n")
            fh.write(f"source: {url}\n")
            fh.write(f"source size: {remote_size} B\n")
            fh.write(f"source last modified: {mtime:.0f}\n")
            
        # Did we get anything or, at least, enough of something like it looks like 
        # a real file?
        if received < 3:
            ## Fail
            self._data_cache.remove(filename)
            self._data_cache.remove(metaname)
            return False
            
        return True
        
    def fetch_data_file(self, filename):
        """
        Make sure that a LSL data file exists.  If it does not copy the file
        from the base LSL installation or download it.
        """
        
        if filename not in self._data_cache:
            # No file, go get one.
            status = self._local_copy_worker(filename, filename)
            if not status:
                status = self._download_worker(filename, filename, use_backup=False)
            if not status:
                status = self._download_worker(filename, filename, use_backup=True)
            if not status:
                raise RuntimeError(f"Failed to download '{filename}'")
                
        else:
            # There is a file.  Make sure that it is up to date.
            cache_mtime = self._data_cache.getmtime(filename)
            
            if time.time() - cache_mtime > DOWN_CONFIG.get('refresh_age')*86400:
                ## Yep, looks like it could be in need of a refresh.  See
                ## what our options are.
                local_mtime = self._local_copy_mtime(filename)
                remote_mtime = self._download_mtime(filename, use_backup=False)
                if remote_mtime == 0:
                    remote_mtime = self._download_mtime(filename, use_backup=True)
                    
                if max([local_mtime, remote_mtime]) > cache_mtime:
                    ## Found something newer.  Delete the current version and
                    ## copy/download again.
                    self._data_cache.remove(filename)
                    self.fetch_data_file(filename)
                    
    @contextlib.contextmanager
    def open(self, filename, mode='r'):
        """
        Open a file with the given mode and return the file handle.
        """
        
        # Make sure we have a file
        self.fetch_data_file(filename)
        
        # Open the file
        with self._data_cache.open(filename, mode=mode) as fh:
            yield fh
            
    def remove(self, filename):
        """
        Remove a file from the data cache.
        """
        
        self._data_cache.remove(filename)
        
    def getmtime(self, filename):
        """
        Return the last modification time of a file in the cache.
        """
        
        return self._data_cache.getmtime(filename)


#: DataAccess instance for accessing LSL software data
DataAccess = _DataAccess()<|MERGE_RESOLUTION|>--- conflicted
+++ resolved
@@ -8,15 +8,8 @@
 import warnings
 import contextlib
 from datetime import datetime
-<<<<<<< HEAD
 from urllib.request import urlopen
-=======
-try:
-    from urllib2 import urlopen
-except ImportError:
-    from urllib.request import urlopen
 from urllib.error import HTTPError
->>>>>>> 38d81347
 
 from lsl.common.paths import DATA as DATA_PATH
 from lsl.common.progress import DownloadBar
@@ -104,23 +97,9 @@
             
         mtime = 0
         try:
-<<<<<<< HEAD
             with urlopen(url, timeout=DOWN_CONFIG.get('timeout')):
                 mtime = uh.headers['Last-Modified']    
                 
-=======
-            with urlopen(url, timeout=DOWN_CONFIG.get('timeout')) as uh:
-                try:
-                    mtime = uh.headers['Last-Modified']
-                except AttributeError:
-                    pass
-                try:
-                    meta = uh.info()
-                    mtime = meta.getheaders("Last-Modified")[0]
-                except AttributeError:
-                    pass
-                    
->>>>>>> 38d81347
                 mtime = datetime.strptime(mtime, "%a, %d %b %Y %H:%M:%S GMT")
                 mtime = calendar.timegm(mtime.timetuple())
         except IOError as e:
