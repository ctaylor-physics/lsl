--- conflicted
+++ resolved
@@ -8,15 +8,7 @@
 import os
 import re
 import sys
-<<<<<<< HEAD
 from urllib.request import urlopen
-=======
-import time
-try:
-    from urllib2 import urlopen
-except ImportError:
-    from urllib.request import urlopen
->>>>>>> aa7ce717
 import hashlib
 import argparse
 import calendar
